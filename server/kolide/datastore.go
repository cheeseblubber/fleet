--- conflicted
+++ resolved
@@ -16,12 +16,9 @@
 	ScheduledQueryStore
 	OsqueryOptionsStore
 	CarveStore
-<<<<<<< HEAD
 	TeamStore
+	SoftwareStore
 
-=======
-	SoftwareStore
->>>>>>> 03765556
 	Name() string
 	Drop() error
 	// MigrateTables creates and migrates the table schemas
