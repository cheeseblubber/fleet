.confirm-invite-page {
  background-color: $core-white;
  border-radius: 10px;
  width: 436px;
  padding: $pad-xxlarge;
  margin-top: $pad-xxlarge;

  &__form-section-description {
    h2 {
      font-size: 18px;
      font-weight: $bold;
      line-height: 0.72;
      letter-spacing: 0.6px;
<<<<<<< HEAD
      color: $core-fleet-blue;
=======
      color: $core-fleet-black;
>>>>>>> 0f48eb85
      margin: 0;
      padding: 0;
    }

    p {
      color: $core-fleet-black;
      font-size: $x-small;
      font-weight: $regular;
    }
  }

  &__form-section-wrapper {
    box-sizing: border-box;
    margin-bottom: 110px;
  }

  &__lead-wrapper {
    border-radius: $border-radius;
    box-sizing: border-box;
  }

  &__lead-text {
    font-size: $medium;
    font-weight: $regular;
    margin: 0 0 6px;
    text-align: center;
  }

  &__sub-lead-text {
    font-size: $x-small;
    font-weight: $regular;
    text-align: center;
    margin: 0;
  }

  .confirm-invite-button-wrap {
    display: flex;
    justify-content: center;
    margin-top: $pad-xxlarge;

    .button {
      width: 160px;
    }
  }
}<|MERGE_RESOLUTION|>--- conflicted
+++ resolved
@@ -11,11 +11,7 @@
       font-weight: $bold;
       line-height: 0.72;
       letter-spacing: 0.6px;
-<<<<<<< HEAD
-      color: $core-fleet-blue;
-=======
       color: $core-fleet-black;
->>>>>>> 0f48eb85
       margin: 0;
       padding: 0;
     }
