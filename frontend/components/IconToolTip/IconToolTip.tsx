import React from "react";
import ReactTooltip from "react-tooltip";

interface IIconToolTipProps {
  text: string;
  isHtml?: boolean;
}

// TODO: handle html text better. possibly use 'children' prop for html
const IconToolTip = (props: IIconToolTipProps): JSX.Element => {
  const { text, isHtml } = props;
  return (
    <div className="icon-tooltip">
      <span data-tip={text} data-html={isHtml}>
        <svg
          width="16"
          height="17"
          viewBox="0 0 16 17"
          fill="none"
          xmlns="http://www.w3.org/2000/svg"
        >
          <circle cx="8" cy="8.59961" r="8" fill="#6A67FE" />
          <path
            d="M7.49605 10.1893V9.70927C7.49605 9.33327 7.56405 8.98527 7.70005 8.66527C7.84405 8.34527 8.08405 7.99727 8.42005 7.62127C8.67605 7.34127 8.85205 7.10127 8.94805 6.90127C9.05205 6.70127 9.10405 6.48927 9.10405 6.26527C9.10405 6.00127 9.00805 5.79327 8.81605 5.64127C8.62405 5.48927 8.35205 5.41326 8.00005 5.41326C7.21605 5.41326 6.49205 5.70127 5.82805 6.27727L5.32405 5.12527C5.66005 4.82127 6.07605 4.57727 6.57205 4.39327C7.07605 4.20927 7.58405 4.11727 8.09605 4.11727C8.60005 4.11727 9.04005 4.20127 9.41605 4.36927C9.80005 4.53727 10.096 4.76927 10.304 5.06527C10.52 5.36127 10.628 5.70927 10.628 6.10927C10.628 6.47727 10.544 6.82127 10.376 7.14127C10.216 7.46127 9.92805 7.80927 9.51205 8.18527C9.13605 8.52927 8.87605 8.82927 8.73205 9.08527C8.58805 9.34127 8.49605 9.59727 8.45605 9.85327L8.40805 10.1893H7.49605ZM7.11205 12.6973V11.0293H8.79205V12.6973H7.11205Z"
            fill="white"
          />
        </svg>
      </span>
<<<<<<< HEAD
      {/* same colour as $core-fleet-blue */}
      <ReactTooltip effect={'solid'} data-html={isHtml} backgroundColor={'#3e4771'} />
=======
      {/* same colour as $core-dark-blue-grey */}
      <ReactTooltip
        effect={"solid"}
        data-html={isHtml}
        backgroundColor={"#3e4771"}
      />
>>>>>>> 7e85d71d
    </div>
  );
};

export default IconToolTip;<|MERGE_RESOLUTION|>--- conflicted
+++ resolved
@@ -26,17 +26,12 @@
           />
         </svg>
       </span>
-<<<<<<< HEAD
       {/* same colour as $core-fleet-blue */}
-      <ReactTooltip effect={'solid'} data-html={isHtml} backgroundColor={'#3e4771'} />
-=======
-      {/* same colour as $core-dark-blue-grey */}
       <ReactTooltip
         effect={"solid"}
         data-html={isHtml}
         backgroundColor={"#3e4771"}
       />
->>>>>>> 7e85d71d
     </div>
   );
 };
