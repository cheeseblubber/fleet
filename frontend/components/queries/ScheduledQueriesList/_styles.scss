.scheduled-queries-list {
  background-color: $core-white;
  border: 1px solid $ui-fleet-blue-15;
  border-radius: $border-radius;
  box-sizing: border-box;

  &__table {
    border-collapse: collapse;
    width: 100%;
    border-radius: 3px;

    thead {
      height: 50px;
      background-color: $ui-off-white;
      border-bottom: 1px solid $ui-fleet-blue-15;

      th {
        font-size: $x-small;
        font-weight: $bold;
        text-align: left;
        padding: 15px 10px;

        .form-field {
          margin: 0;
        }

        &:nth-child(1) {
          border-top-left-radius: 3px;
          width: 20px;
        }

        &:nth-child(2) {
          width: calc(46% - 20px);
        }

        &:nth-child(3) {
          width: 18%;
        }

        &:nth-child(4) {
          width: 18%;
        }

        &:nth-child(5) {
          width: 18%;
          text-align: center;
        }

        &:last-child {
          border-top-right-radius: 3px;
          text-align: center;
        }
      }
    }

    tbody {
      td {
        padding: 0 10px;
        margin: 0;

        .form-field {
          margin: 0;
        }

        &:nth-child(1) {
          text-align: center;
          vertical-align: middle;
        }

        &:nth-child(2) {
          font-size: $x-small;
          font-weight: $bold;
          line-height: 2.71;
          letter-spacing: -0.5px;
          text-align: left;
          color: $core-fleet-black;
        }

        &:nth-child(3) {
          font-size: $x-small;
          font-weight: $regular;
          line-height: 2.71;
          letter-spacing: -0.5px;
          color: $core-fleet-black;
        }

        &:nth-child(4) {
          font-size: $x-small;
          font-weight: $regular;
          line-height: 2.71;
          letter-spacing: -0.5px;
          text-align: left;
<<<<<<< HEAD
          color: $core-fleet-black;
=======
          color: $core-black;
          white-space: nowrap;
>>>>>>> 7e85d71d
        }

        &:nth-child(5),
        &:nth-child(6) {
          font-size: $x-small;
          font-weight: $regular;
          line-height: 2.71;
          letter-spacing: -0.5px;
          text-align: center;
          color: $core-fleet-black;

          .kolidecon {
            font-size: 18px;
          }
        }

        &:nth-child(7) {
          text-align: center;
          font-size: 18px;
          color: $core-fleet-black;
        }
      }

      .scheduled-query-list-item__icon {
        margin: 0 3px;
      }
    }
  }

  &__first-query {
    padding: $pad-xlarge 15px 100px;
    text-align: left;

    h1 {
      color: $core-fleet-black;
      font-size: $large;
      font-weight: $regular;
      line-height: 1.96;
      letter-spacing: -0.5px;
      margin: 0;
    }

    h2 {
      font-size: $medium;
      line-height: 2;
      letter-spacing: -0.4px;
      color: $core-fleet-black;
      font-weight: $regular;
      margin: 0;
    }

    p {
      font-size: $small;
      font-weight: $regular;
      line-height: 2.5;
      color: $core-fleet-black;
      margin: 0;
    }

    ul {
      list-style: none;
      padding: 0;
      margin: 0;
    }

    li {
      margin-left: 15px;
      font-size: $small;
      font-weight: $regular;
      line-height: 2.5;
      color: $core-fleet-black;
    }
  }

  &__query-name {
    @include ellipsis(110px);
    display: table-cell;
  }
}<|MERGE_RESOLUTION|>--- conflicted
+++ resolved
@@ -90,12 +90,8 @@
           line-height: 2.71;
           letter-spacing: -0.5px;
           text-align: left;
-<<<<<<< HEAD
           color: $core-fleet-black;
-=======
-          color: $core-black;
           white-space: nowrap;
->>>>>>> 7e85d71d
         }
 
         &:nth-child(5),
