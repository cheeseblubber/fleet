.scheduled-queries-list-wrapper {
  flex-grow: 1;
<<<<<<< HEAD
  padding: $pad-xxlarge $pad-xlarge;
=======
  padding: $pad-xxlarge 30px;
>>>>>>> 0f48eb85
  margin-bottom: $pad-medium;

  &__query-count {
    font-size: $x-small;
    font-weight: $bold;
    margin: $pad-large 0;
  }

  &__queries-list-wrapper {
    margin-top: $pad-medium;
    clear: both;
  }

  &__search-queries-input {
    display: inline-block;
    width: 100%;

    input {
      width: 100%;
    }
  }

  &__query-btn {
    float: right;
    margin-top: 14px;
  }

  &__search-queries {
    float: left;
  }
}<|MERGE_RESOLUTION|>--- conflicted
+++ resolved
@@ -1,10 +1,6 @@
 .scheduled-queries-list-wrapper {
   flex-grow: 1;
-<<<<<<< HEAD
-  padding: $pad-xxlarge $pad-xlarge;
-=======
   padding: $pad-xxlarge 30px;
->>>>>>> 0f48eb85
   margin-bottom: $pad-medium;
 
   &__query-count {
